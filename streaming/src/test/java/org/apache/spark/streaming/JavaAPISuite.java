/*
 * Licensed to the Apache Software Foundation (ASF) under one or more
 * contributor license agreements.  See the NOTICE file distributed with
 * this work for additional information regarding copyright ownership.
 * The ASF licenses this file to You under the Apache License, Version 2.0
 * (the "License"); you may not use this file except in compliance with
 * the License.  You may obtain a copy of the License at
 *
 *    http://www.apache.org/licenses/LICENSE-2.0
 *
 * Unless required by applicable law or agreed to in writing, software
 * distributed under the License is distributed on an "AS IS" BASIS,
 * WITHOUT WARRANTIES OR CONDITIONS OF ANY KIND, either express or implied.
 * See the License for the specific language governing permissions and
 * limitations under the License.
 */

package org.apache.spark.streaming;

import scala.Tuple2;

<<<<<<< HEAD
=======
import org.apache.hadoop.mapreduce.lib.input.SequenceFileInputFormat;
import org.apache.spark.SparkConf;
import org.apache.spark.streaming.api.java.JavaDStreamLike;
import org.junit.After;
>>>>>>> a2e7e049
import org.junit.Assert;
import org.junit.Test;
import java.io.*;
import java.util.*;

import com.google.common.base.Optional;
import com.google.common.collect.Lists;
import com.google.common.io.Files;

import org.apache.spark.HashPartitioner;
import org.apache.spark.api.java.JavaPairRDD;
import org.apache.spark.api.java.JavaRDD;
import org.apache.spark.api.java.JavaSparkContext;
import org.apache.spark.api.java.function.*;
import org.apache.spark.storage.StorageLevel;
import org.apache.spark.streaming.api.java.JavaDStream;
import org.apache.spark.streaming.api.java.JavaPairDStream;
import org.apache.spark.streaming.api.java.JavaStreamingContext;

// The test suite itself is Serializable so that anonymous Function implementations can be
// serialized, as an alternative to converting these anonymous classes to static inner classes;
// see http://stackoverflow.com/questions/758570/.
<<<<<<< HEAD
public class JavaAPISuite extends LocalJavaStreamingContext implements Serializable {
=======
public class JavaAPISuite implements Serializable {
  private transient JavaStreamingContext ssc;

  @Before
  public void setUp() {
    SparkConf conf = new SparkConf()
        .setMaster("local[2]")
        .setAppName("test")
        .set("spark.streaming.clock", "org.apache.spark.streaming.util.ManualClock");
    ssc = new JavaStreamingContext(conf, new Duration(1000));
    ssc.checkpoint("checkpoint");
  }

  @After
  public void tearDown() {
    ssc.stop();
    ssc = null;

    // To avoid Akka rebinding to the same port, since it doesn't unbind immediately on shutdown
    System.clearProperty("spark.driver.port");
  }

>>>>>>> a2e7e049
  @Test
  public void testCount() {
    List<List<Integer>> inputData = Arrays.asList(
        Arrays.asList(1,2,3,4),
        Arrays.asList(3,4,5),
        Arrays.asList(3));

    List<List<Long>> expected = Arrays.asList(
        Arrays.asList(4L),
        Arrays.asList(3L),
        Arrays.asList(1L));

    JavaDStream<Integer> stream = JavaTestUtils.attachTestInputStream(ssc, inputData, 1);
    JavaDStream<Long> count = stream.count();
    JavaTestUtils.attachTestOutputStream(count);
    List<List<Long>> result = JavaTestUtils.runStreams(ssc, 3, 3);
    assertOrderInvariantEquals(expected, result);
  }

  @Test
  public void testMap() {
    List<List<String>> inputData = Arrays.asList(
        Arrays.asList("hello", "world"),
        Arrays.asList("goodnight", "moon"));

    List<List<Integer>> expected = Arrays.asList(
        Arrays.asList(5,5),
        Arrays.asList(9,4));

    JavaDStream<String> stream = JavaTestUtils.attachTestInputStream(ssc, inputData, 1);
    JavaDStream<Integer> letterCount = stream.map(new Function<String, Integer>() {
        @Override
        public Integer call(String s) throws Exception {
          return s.length();
        }
    });
    JavaTestUtils.attachTestOutputStream(letterCount);
    List<List<Integer>> result = JavaTestUtils.runStreams(ssc, 2, 2);

    assertOrderInvariantEquals(expected, result);
  }

  @Test
  public void testWindow() {
    List<List<Integer>> inputData = Arrays.asList(
        Arrays.asList(1,2,3),
        Arrays.asList(4,5,6),
        Arrays.asList(7,8,9));

    List<List<Integer>> expected = Arrays.asList(
        Arrays.asList(1,2,3),
        Arrays.asList(4,5,6,1,2,3),
        Arrays.asList(7,8,9,4,5,6),
        Arrays.asList(7,8,9));

    JavaDStream<Integer> stream = JavaTestUtils.attachTestInputStream(ssc, inputData, 1);
    JavaDStream<Integer> windowed = stream.window(new Duration(2000));
    JavaTestUtils.attachTestOutputStream(windowed);
    List<List<Integer>> result = JavaTestUtils.runStreams(ssc, 4, 4);

    assertOrderInvariantEquals(expected, result);
  }

  @Test
  public void testWindowWithSlideDuration() {
    List<List<Integer>> inputData = Arrays.asList(
        Arrays.asList(1,2,3),
        Arrays.asList(4,5,6),
        Arrays.asList(7,8,9),
        Arrays.asList(10,11,12),
        Arrays.asList(13,14,15),
        Arrays.asList(16,17,18));

    List<List<Integer>> expected = Arrays.asList(
        Arrays.asList(1,2,3,4,5,6),
        Arrays.asList(1,2,3,4,5,6,7,8,9,10,11,12),
        Arrays.asList(7,8,9,10,11,12,13,14,15,16,17,18),
        Arrays.asList(13,14,15,16,17,18));

    JavaDStream<Integer> stream = JavaTestUtils.attachTestInputStream(ssc, inputData, 1);
    JavaDStream<Integer> windowed = stream.window(new Duration(4000), new Duration(2000));
    JavaTestUtils.attachTestOutputStream(windowed);
    List<List<Integer>> result = JavaTestUtils.runStreams(ssc, 8, 4);

    assertOrderInvariantEquals(expected, result);
  }

  @Test
  public void testFilter() {
    List<List<String>> inputData = Arrays.asList(
        Arrays.asList("giants", "dodgers"),
        Arrays.asList("yankees", "red socks"));

    List<List<String>> expected = Arrays.asList(
        Arrays.asList("giants"),
        Arrays.asList("yankees"));

    JavaDStream<String> stream = JavaTestUtils.attachTestInputStream(ssc, inputData, 1);
    JavaDStream<String> filtered = stream.filter(new Function<String, Boolean>() {
      @Override
      public Boolean call(String s) throws Exception {
        return s.contains("a");
      }
    });
    JavaTestUtils.attachTestOutputStream(filtered);
    List<List<String>> result = JavaTestUtils.runStreams(ssc, 2, 2);

    assertOrderInvariantEquals(expected, result);
  }

  @Test
  public void testRepartitionMorePartitions() {
    List<List<Integer>> inputData = Arrays.asList(
      Arrays.asList(1, 2, 3, 4, 5, 6, 7, 8, 9, 10),
      Arrays.asList(1, 2, 3, 4, 5, 6, 7, 8, 9, 10));
    JavaDStream stream = JavaTestUtils.attachTestInputStream(ssc, inputData, 2);
    JavaDStream repartitioned = stream.repartition(4);
    JavaTestUtils.attachTestOutputStream(repartitioned);
    List<List<List<Integer>>> result = JavaTestUtils.runStreamsWithPartitions(ssc, 2, 2);
    Assert.assertEquals(2, result.size());
    for (List<List<Integer>> rdd : result) {
      Assert.assertEquals(4, rdd.size());
      Assert.assertEquals(
        10, rdd.get(0).size() + rdd.get(1).size() + rdd.get(2).size() + rdd.get(3).size());
    }
  }

  @Test
  public void testRepartitionFewerPartitions() {
    List<List<Integer>> inputData = Arrays.asList(
      Arrays.asList(1, 2, 3, 4, 5, 6, 7, 8, 9, 10),
      Arrays.asList(1, 2, 3, 4, 5, 6, 7, 8, 9, 10));
    JavaDStream stream = JavaTestUtils.attachTestInputStream(ssc, inputData, 4);
    JavaDStream repartitioned = stream.repartition(2);
    JavaTestUtils.attachTestOutputStream(repartitioned);
    List<List<List<Integer>>> result = JavaTestUtils.runStreamsWithPartitions(ssc, 2, 2);
    Assert.assertEquals(2, result.size());
    for (List<List<Integer>> rdd : result) {
      Assert.assertEquals(2, rdd.size());
      Assert.assertEquals(10, rdd.get(0).size() + rdd.get(1).size());
    }
  }

  @Test
  public void testGlom() {
    List<List<String>> inputData = Arrays.asList(
        Arrays.asList("giants", "dodgers"),
        Arrays.asList("yankees", "red socks"));

    List<List<List<String>>> expected = Arrays.asList(
        Arrays.asList(Arrays.asList("giants", "dodgers")),
        Arrays.asList(Arrays.asList("yankees", "red socks")));

    JavaDStream<String> stream = JavaTestUtils.attachTestInputStream(ssc, inputData, 1);
    JavaDStream<List<String>> glommed = stream.glom();
    JavaTestUtils.attachTestOutputStream(glommed);
    List<List<List<String>>> result = JavaTestUtils.runStreams(ssc, 2, 2);

    Assert.assertEquals(expected, result);
  }

  @Test
  public void testMapPartitions() {
    List<List<String>> inputData = Arrays.asList(
        Arrays.asList("giants", "dodgers"),
        Arrays.asList("yankees", "red socks"));

    List<List<String>> expected = Arrays.asList(
        Arrays.asList("GIANTSDODGERS"),
        Arrays.asList("YANKEESRED SOCKS"));

    JavaDStream<String> stream = JavaTestUtils.attachTestInputStream(ssc, inputData, 1);
    JavaDStream<String> mapped = stream.mapPartitions(new FlatMapFunction<Iterator<String>, String>() {
      @Override
      public Iterable<String> call(Iterator<String> in) {
        String out = "";
        while (in.hasNext()) {
          out = out + in.next().toUpperCase();
        }
        return Lists.newArrayList(out);
      }
    });
    JavaTestUtils.attachTestOutputStream(mapped);
    List<List<String>> result = JavaTestUtils.runStreams(ssc, 2, 2);

    Assert.assertEquals(expected, result);
  }

  private class IntegerSum extends Function2<Integer, Integer, Integer> {
    @Override
    public Integer call(Integer i1, Integer i2) throws Exception {
      return i1 + i2;
    }
  }

  private class IntegerDifference extends Function2<Integer, Integer, Integer> {
    @Override
    public Integer call(Integer i1, Integer i2) throws Exception {
      return i1 - i2;
    }
  }

  @Test
  public void testReduce() {
    List<List<Integer>> inputData = Arrays.asList(
        Arrays.asList(1,2,3),
        Arrays.asList(4,5,6),
        Arrays.asList(7,8,9));

    List<List<Integer>> expected = Arrays.asList(
        Arrays.asList(6),
        Arrays.asList(15),
        Arrays.asList(24));

    JavaDStream<Integer> stream = JavaTestUtils.attachTestInputStream(ssc, inputData, 1);
    JavaDStream<Integer> reduced = stream.reduce(new IntegerSum());
    JavaTestUtils.attachTestOutputStream(reduced);
    List<List<Integer>> result = JavaTestUtils.runStreams(ssc, 3, 3);

    Assert.assertEquals(expected, result);
  }

  @Test
  public void testReduceByWindow() {
    List<List<Integer>> inputData = Arrays.asList(
        Arrays.asList(1,2,3),
        Arrays.asList(4,5,6),
        Arrays.asList(7,8,9));

    List<List<Integer>> expected = Arrays.asList(
        Arrays.asList(6),
        Arrays.asList(21),
        Arrays.asList(39),
        Arrays.asList(24));

    JavaDStream<Integer> stream = JavaTestUtils.attachTestInputStream(ssc, inputData, 1);
    JavaDStream<Integer> reducedWindowed = stream.reduceByWindow(new IntegerSum(),
        new IntegerDifference(), new Duration(2000), new Duration(1000));
    JavaTestUtils.attachTestOutputStream(reducedWindowed);
    List<List<Integer>> result = JavaTestUtils.runStreams(ssc, 4, 4);

    Assert.assertEquals(expected, result);
  }

  @Test
  public void testQueueStream() {
    List<List<Integer>> expected = Arrays.asList(
        Arrays.asList(1,2,3),
        Arrays.asList(4,5,6),
        Arrays.asList(7,8,9));

    JavaSparkContext jsc = new JavaSparkContext(ssc.ssc().sc());
    JavaRDD<Integer> rdd1 = ssc.sc().parallelize(Arrays.asList(1, 2, 3));
    JavaRDD<Integer> rdd2 = ssc.sc().parallelize(Arrays.asList(4, 5, 6));
    JavaRDD<Integer> rdd3 = ssc.sc().parallelize(Arrays.asList(7,8,9));

    LinkedList<JavaRDD<Integer>> rdds = Lists.newLinkedList();
    rdds.add(rdd1);
    rdds.add(rdd2);
    rdds.add(rdd3);

    JavaDStream<Integer> stream = ssc.queueStream(rdds);
    JavaTestUtils.attachTestOutputStream(stream);
    List<List<Integer>> result = JavaTestUtils.runStreams(ssc, 3, 3);
    Assert.assertEquals(expected, result);
  }

  @Test
  public void testTransform() {
    List<List<Integer>> inputData = Arrays.asList(
        Arrays.asList(1,2,3),
        Arrays.asList(4,5,6),
        Arrays.asList(7,8,9));

    List<List<Integer>> expected = Arrays.asList(
        Arrays.asList(3,4,5),
        Arrays.asList(6,7,8),
        Arrays.asList(9,10,11));

    JavaDStream<Integer> stream = JavaTestUtils.attachTestInputStream(ssc, inputData, 1);
    JavaDStream<Integer> transformed = stream.transform(
      new Function<JavaRDD<Integer>, JavaRDD<Integer>>() {
        @Override
        public JavaRDD<Integer> call(JavaRDD<Integer> in) throws Exception {
          return in.map(new Function<Integer, Integer>() {
            @Override
            public Integer call(Integer i) throws Exception {
              return i + 2;
            }
          });
        }
      });

    JavaTestUtils.attachTestOutputStream(transformed);
    List<List<Integer>> result = JavaTestUtils.runStreams(ssc, 3, 3);

    assertOrderInvariantEquals(expected, result);
  }

  @Test
  public void testVariousTransform() {
    // tests whether all variations of transform can be called from Java

    List<List<Integer>> inputData = Arrays.asList(Arrays.asList(1));
    JavaDStream<Integer> stream = JavaTestUtils.attachTestInputStream(ssc, inputData, 1);

    List<List<Tuple2<String, Integer>>> pairInputData =
        Arrays.asList(Arrays.asList(new Tuple2<String, Integer>("x", 1)));
    JavaPairDStream<String, Integer> pairStream = JavaPairDStream.fromJavaDStream(
        JavaTestUtils.attachTestInputStream(ssc, pairInputData, 1));

    JavaDStream<Integer> transformed1 = stream.transform(
        new Function<JavaRDD<Integer>, JavaRDD<Integer>>() {
          @Override
          public JavaRDD<Integer> call(JavaRDD<Integer> in) throws Exception {
            return null;
          }
        }
    );

    JavaDStream<Integer> transformed2 = stream.transform(
      new Function2<JavaRDD<Integer>, Time, JavaRDD<Integer>>() {
        @Override public JavaRDD<Integer> call(JavaRDD<Integer> in, Time time) throws Exception {
          return null;
        }
      }
    );

    JavaPairDStream<String, Integer> transformed3 = stream.transform(
        new Function<JavaRDD<Integer>, JavaPairRDD<String, Integer>>() {
          @Override public JavaPairRDD<String, Integer> call(JavaRDD<Integer> in) throws Exception {
            return null;
          }
        }
    );

    JavaPairDStream<String, Integer> transformed4 = stream.transform(
        new Function2<JavaRDD<Integer>, Time, JavaPairRDD<String, Integer>>() {
          @Override public JavaPairRDD<String, Integer> call(JavaRDD<Integer> in, Time time) throws Exception {
            return null;
          }
        }
    );

    JavaDStream<Integer> pairTransformed1 = pairStream.transform(
        new Function<JavaPairRDD<String, Integer>, JavaRDD<Integer>>() {
          @Override public JavaRDD<Integer> call(JavaPairRDD<String, Integer> in) throws Exception {
            return null;
          }
        }
    );

    JavaDStream<Integer> pairTransformed2 = pairStream.transform(
        new Function2<JavaPairRDD<String, Integer>, Time, JavaRDD<Integer>>() {
          @Override public JavaRDD<Integer> call(JavaPairRDD<String, Integer> in, Time time) throws Exception {
            return null;
          }
        }
    );

    JavaPairDStream<String, String> pairTransformed3 = pairStream.transform(
        new Function<JavaPairRDD<String, Integer>, JavaPairRDD<String, String>>() {
          @Override public JavaPairRDD<String, String> call(JavaPairRDD<String, Integer> in) throws Exception {
            return null;
          }
        }
    );

    JavaPairDStream<String, String> pairTransformed4 = pairStream.transform(
        new Function2<JavaPairRDD<String, Integer>, Time, JavaPairRDD<String, String>>() {
          @Override public JavaPairRDD<String, String> call(JavaPairRDD<String, Integer> in, Time time) throws Exception {
            return null;
          }
        }
    );

  }

  @Test
  public void testTransformWith() {
    List<List<Tuple2<String, String>>> stringStringKVStream1 = Arrays.asList(
        Arrays.asList(
            new Tuple2<String, String>("california", "dodgers"),
            new Tuple2<String, String>("new york", "yankees")),
        Arrays.asList(
            new Tuple2<String, String>("california", "sharks"),
            new Tuple2<String, String>("new york", "rangers")));

    List<List<Tuple2<String, String>>> stringStringKVStream2 = Arrays.asList(
        Arrays.asList(
            new Tuple2<String, String>("california", "giants"),
            new Tuple2<String, String>("new york", "mets")),
        Arrays.asList(
            new Tuple2<String, String>("california", "ducks"),
            new Tuple2<String, String>("new york", "islanders")));


    List<List<Tuple2<String, Tuple2<String, String>>>> expected = Arrays.asList(
        Arrays.asList(
            new Tuple2<String, Tuple2<String, String>>("california",
                new Tuple2<String, String>("dodgers", "giants")),
            new Tuple2<String, Tuple2<String, String>>("new york",
                    new Tuple2<String, String>("yankees", "mets"))),
        Arrays.asList(
            new Tuple2<String, Tuple2<String, String>>("california",
                new Tuple2<String, String>("sharks", "ducks")),
            new Tuple2<String, Tuple2<String, String>>("new york",
                new Tuple2<String, String>("rangers", "islanders"))));

    JavaDStream<Tuple2<String, String>> stream1 = JavaTestUtils.attachTestInputStream(
        ssc, stringStringKVStream1, 1);
    JavaPairDStream<String, String> pairStream1 = JavaPairDStream.fromJavaDStream(stream1);

    JavaDStream<Tuple2<String, String>> stream2 = JavaTestUtils.attachTestInputStream(
        ssc, stringStringKVStream2, 1);
    JavaPairDStream<String, String> pairStream2 = JavaPairDStream.fromJavaDStream(stream2);

    JavaPairDStream<String, Tuple2<String, String>> joined = pairStream1.transformWith(
        pairStream2,
        new Function3<
            JavaPairRDD<String, String>,
            JavaPairRDD<String, String>,
            Time,
            JavaPairRDD<String, Tuple2<String, String>>
          >() {
          @Override
          public JavaPairRDD<String, Tuple2<String, String>> call(
              JavaPairRDD<String, String> rdd1,
              JavaPairRDD<String, String> rdd2,
              Time time
          ) throws Exception {
            return rdd1.join(rdd2);
          }
        }
    );

    JavaTestUtils.attachTestOutputStream(joined);
    List<List<Tuple2<String, Tuple2<String, String>>>> result = JavaTestUtils.runStreams(ssc, 2, 2);

    Assert.assertEquals(expected, result);
  }


  @Test
  public void testVariousTransformWith() {
    // tests whether all variations of transformWith can be called from Java

    List<List<Integer>> inputData1 = Arrays.asList(Arrays.asList(1));
    List<List<String>> inputData2 = Arrays.asList(Arrays.asList("x"));
    JavaDStream<Integer> stream1 = JavaTestUtils.attachTestInputStream(ssc, inputData1, 1);
    JavaDStream<String> stream2 = JavaTestUtils.attachTestInputStream(ssc, inputData2, 1);

    List<List<Tuple2<String, Integer>>> pairInputData1 =
        Arrays.asList(Arrays.asList(new Tuple2<String, Integer>("x", 1)));
    List<List<Tuple2<Double, Character>>> pairInputData2 =
        Arrays.asList(Arrays.asList(new Tuple2<Double, Character>(1.0, 'x')));
    JavaPairDStream<String, Integer> pairStream1 = JavaPairDStream.fromJavaDStream(
        JavaTestUtils.attachTestInputStream(ssc, pairInputData1, 1));
    JavaPairDStream<Double, Character> pairStream2 = JavaPairDStream.fromJavaDStream(
        JavaTestUtils.attachTestInputStream(ssc, pairInputData2, 1));

    JavaDStream<Double> transformed1 = stream1.transformWith(
        stream2,
        new Function3<JavaRDD<Integer>, JavaRDD<String>, Time, JavaRDD<Double>>() {
          @Override
          public JavaRDD<Double> call(JavaRDD<Integer> rdd1, JavaRDD<String> rdd2, Time time) throws Exception {
            return null;
          }
        }
    );

    JavaDStream<Double> transformed2 = stream1.transformWith(
        pairStream1,
        new Function3<JavaRDD<Integer>, JavaPairRDD<String, Integer>, Time, JavaRDD<Double>>() {
          @Override
          public JavaRDD<Double> call(JavaRDD<Integer> rdd1, JavaPairRDD<String, Integer> rdd2, Time time) throws Exception {
            return null;
          }
        }
    );

    JavaPairDStream<Double, Double> transformed3 = stream1.transformWith(
        stream2,
        new Function3<JavaRDD<Integer>, JavaRDD<String>, Time, JavaPairRDD<Double, Double>>() {
          @Override
          public JavaPairRDD<Double, Double> call(JavaRDD<Integer> rdd1, JavaRDD<String> rdd2, Time time) throws Exception {
            return null;
          }
        }
    );

    JavaPairDStream<Double, Double> transformed4 = stream1.transformWith(
        pairStream1,
        new Function3<JavaRDD<Integer>, JavaPairRDD<String, Integer>, Time, JavaPairRDD<Double, Double>>() {
          @Override
          public JavaPairRDD<Double, Double> call(JavaRDD<Integer> rdd1, JavaPairRDD<String, Integer> rdd2, Time time) throws Exception {
            return null;
          }
        }
    );

    JavaDStream<Double> pairTransformed1 = pairStream1.transformWith(
        stream2,
        new Function3<JavaPairRDD<String, Integer>, JavaRDD<String>, Time, JavaRDD<Double>>() {
          @Override
          public JavaRDD<Double> call(JavaPairRDD<String, Integer> rdd1, JavaRDD<String> rdd2, Time time) throws Exception {
            return null;
          }
        }
    );

    JavaDStream<Double> pairTransformed2_ = pairStream1.transformWith(
        pairStream1,
        new Function3<JavaPairRDD<String, Integer>, JavaPairRDD<String, Integer>, Time, JavaRDD<Double>>() {
          @Override
          public JavaRDD<Double> call(JavaPairRDD<String, Integer> rdd1, JavaPairRDD<String, Integer> rdd2, Time time) throws Exception {
            return null;
          }
        }
    );

    JavaPairDStream<Double, Double> pairTransformed3 = pairStream1.transformWith(
        stream2,
        new Function3<JavaPairRDD<String, Integer>, JavaRDD<String>, Time, JavaPairRDD<Double, Double>>() {
          @Override
          public JavaPairRDD<Double, Double> call(JavaPairRDD<String, Integer> rdd1, JavaRDD<String> rdd2, Time time) throws Exception {
            return null;
          }
        }
    );

    JavaPairDStream<Double, Double> pairTransformed4 = pairStream1.transformWith(
        pairStream2,
        new Function3<JavaPairRDD<String, Integer>, JavaPairRDD<Double, Character>, Time, JavaPairRDD<Double, Double>>() {
          @Override
          public JavaPairRDD<Double, Double> call(JavaPairRDD<String, Integer> rdd1, JavaPairRDD<Double, Character> rdd2, Time time) throws Exception {
            return null;
          }
        }
    );
  }

  @Test
  public void testStreamingContextTransform(){
    List<List<Integer>> stream1input = Arrays.asList(
        Arrays.asList(1),
        Arrays.asList(2)
    );

    List<List<Integer>> stream2input = Arrays.asList(
        Arrays.asList(3),
        Arrays.asList(4)
    );

    List<List<Tuple2<Integer, String>>> pairStream1input = Arrays.asList(
        Arrays.asList(new Tuple2<Integer, String>(1, "x")),
        Arrays.asList(new Tuple2<Integer, String>(2, "y"))
    );

    List<List<Tuple2<Integer, Tuple2<Integer, String>>>> expected = Arrays.asList(
        Arrays.asList(new Tuple2<Integer, Tuple2<Integer, String>>(1, new Tuple2<Integer, String>(1, "x"))),
        Arrays.asList(new Tuple2<Integer, Tuple2<Integer, String>>(2, new Tuple2<Integer, String>(2, "y")))
    );

    JavaDStream<Integer> stream1 = JavaTestUtils.attachTestInputStream(ssc, stream1input, 1);
    JavaDStream<Integer> stream2 = JavaTestUtils.attachTestInputStream(ssc, stream2input, 1);
    JavaPairDStream<Integer, String> pairStream1 = JavaPairDStream.fromJavaDStream(
        JavaTestUtils.attachTestInputStream(ssc, pairStream1input, 1));

    List<JavaDStream<?>> listOfDStreams1 = Arrays.<JavaDStream<?>>asList(stream1, stream2);

    // This is just to test whether this transform to JavaStream compiles
    JavaDStream<Long> transformed1 = ssc.transform(
      listOfDStreams1,
      new Function2<List<JavaRDD<?>>, Time, JavaRDD<Long>>() {
        public JavaRDD<Long> call(List<JavaRDD<?>> listOfRDDs, Time time) {
          assert(listOfRDDs.size() == 2);
          return null;
        }
      }
    );

    List<JavaDStream<?>> listOfDStreams2 =
        Arrays.<JavaDStream<?>>asList(stream1, stream2, pairStream1.toJavaDStream());

    JavaPairDStream<Integer, Tuple2<Integer, String>> transformed2 = ssc.transform(
      listOfDStreams2,
      new Function2<List<JavaRDD<?>>, Time, JavaPairRDD<Integer, Tuple2<Integer, String>>>() {
        public JavaPairRDD<Integer, Tuple2<Integer, String>> call(List<JavaRDD<?>> listOfRDDs, Time time) {
          assert(listOfRDDs.size() == 3);
          JavaRDD<Integer> rdd1 = (JavaRDD<Integer>)listOfRDDs.get(0);
          JavaRDD<Integer> rdd2 = (JavaRDD<Integer>)listOfRDDs.get(1);
          JavaRDD<Tuple2<Integer, String>> rdd3 = (JavaRDD<Tuple2<Integer, String>>)listOfRDDs.get(2);
          JavaPairRDD<Integer, String> prdd3 = JavaPairRDD.fromJavaRDD(rdd3);
          PairFunction<Integer, Integer, Integer> mapToTuple = new PairFunction<Integer, Integer, Integer>() {
            @Override
            public Tuple2<Integer, Integer> call(Integer i) throws Exception {
              return new Tuple2<Integer, Integer>(i, i);
            }
          };
          return rdd1.union(rdd2).map(mapToTuple).join(prdd3);
        }
      }
    );
    JavaTestUtils.attachTestOutputStream(transformed2);
    List<List<Tuple2<Integer, Tuple2<Integer, String>>>> result = JavaTestUtils.runStreams(ssc, 2, 2);
    Assert.assertEquals(expected, result);
  }

  @Test
  public void testFlatMap() {
    List<List<String>> inputData = Arrays.asList(
        Arrays.asList("go", "giants"),
        Arrays.asList("boo", "dodgers"),
        Arrays.asList("athletics"));

    List<List<String>> expected = Arrays.asList(
        Arrays.asList("g","o","g","i","a","n","t","s"),
        Arrays.asList("b", "o", "o", "d","o","d","g","e","r","s"),
        Arrays.asList("a","t","h","l","e","t","i","c","s"));

    JavaDStream<String> stream = JavaTestUtils.attachTestInputStream(ssc, inputData, 1);
    JavaDStream<String> flatMapped = stream.flatMap(new FlatMapFunction<String, String>() {
      @Override
      public Iterable<String> call(String x) {
        return Lists.newArrayList(x.split("(?!^)"));
      }
    });
    JavaTestUtils.attachTestOutputStream(flatMapped);
    List<List<String>> result = JavaTestUtils.runStreams(ssc, 3, 3);

    assertOrderInvariantEquals(expected, result);
  }

  @Test
  public void testPairFlatMap() {
    List<List<String>> inputData = Arrays.asList(
        Arrays.asList("giants"),
        Arrays.asList("dodgers"),
        Arrays.asList("athletics"));

    List<List<Tuple2<Integer, String>>> expected = Arrays.asList(
        Arrays.asList(
            new Tuple2<Integer, String>(6, "g"),
            new Tuple2<Integer, String>(6, "i"),
            new Tuple2<Integer, String>(6, "a"),
            new Tuple2<Integer, String>(6, "n"),
            new Tuple2<Integer, String>(6, "t"),
            new Tuple2<Integer, String>(6, "s")),
        Arrays.asList(
            new Tuple2<Integer, String>(7, "d"),
            new Tuple2<Integer, String>(7, "o"),
            new Tuple2<Integer, String>(7, "d"),
            new Tuple2<Integer, String>(7, "g"),
            new Tuple2<Integer, String>(7, "e"),
            new Tuple2<Integer, String>(7, "r"),
            new Tuple2<Integer, String>(7, "s")),
        Arrays.asList(
            new Tuple2<Integer, String>(9, "a"),
            new Tuple2<Integer, String>(9, "t"),
            new Tuple2<Integer, String>(9, "h"),
            new Tuple2<Integer, String>(9, "l"),
            new Tuple2<Integer, String>(9, "e"),
            new Tuple2<Integer, String>(9, "t"),
            new Tuple2<Integer, String>(9, "i"),
            new Tuple2<Integer, String>(9, "c"),
            new Tuple2<Integer, String>(9, "s")));

    JavaDStream<String> stream = JavaTestUtils.attachTestInputStream(ssc, inputData, 1);
    JavaPairDStream<Integer,String> flatMapped = stream.flatMap(new PairFlatMapFunction<String, Integer, String>() {
      @Override
      public Iterable<Tuple2<Integer, String>> call(String in) throws Exception {
        List<Tuple2<Integer, String>> out = Lists.newArrayList();
        for (String letter: in.split("(?!^)")) {
          out.add(new Tuple2<Integer, String>(in.length(), letter));
        }
        return out;
      }
    });
    JavaTestUtils.attachTestOutputStream(flatMapped);
    List<List<Tuple2<Integer, String>>> result = JavaTestUtils.runStreams(ssc, 3, 3);

    Assert.assertEquals(expected, result);
  }

  @Test
  public void testUnion() {
    List<List<Integer>> inputData1 = Arrays.asList(
        Arrays.asList(1,1),
        Arrays.asList(2,2),
        Arrays.asList(3,3));

    List<List<Integer>> inputData2 = Arrays.asList(
        Arrays.asList(4,4),
        Arrays.asList(5,5),
        Arrays.asList(6,6));

    List<List<Integer>> expected = Arrays.asList(
        Arrays.asList(1,1,4,4),
        Arrays.asList(2,2,5,5),
        Arrays.asList(3,3,6,6));

    JavaDStream<Integer> stream1 = JavaTestUtils.attachTestInputStream(ssc, inputData1, 2);
    JavaDStream<Integer> stream2 = JavaTestUtils.attachTestInputStream(ssc, inputData2, 2);

    JavaDStream<Integer> unioned = stream1.union(stream2);
    JavaTestUtils.attachTestOutputStream(unioned);
    List<List<Integer>> result = JavaTestUtils.runStreams(ssc, 3, 3);

    assertOrderInvariantEquals(expected, result);
  }

  /*
   * Performs an order-invariant comparison of lists representing two RDD streams. This allows
   * us to account for ordering variation within individual RDD's which occurs during windowing.
   */
  public static <T extends Comparable<T>> void assertOrderInvariantEquals(
      List<List<T>> expected, List<List<T>> actual) {
    for (List<T> list: expected) {
      Collections.sort(list);
    }
    for (List<T> list: actual) {
      Collections.sort(list);
    }
    Assert.assertEquals(expected, actual);
  }


  // PairDStream Functions
  @Test
  public void testPairFilter() {
    List<List<String>> inputData = Arrays.asList(
        Arrays.asList("giants", "dodgers"),
        Arrays.asList("yankees", "red socks"));

    List<List<Tuple2<String, Integer>>> expected = Arrays.asList(
        Arrays.asList(new Tuple2<String, Integer>("giants", 6)),
        Arrays.asList(new Tuple2<String, Integer>("yankees", 7)));

    JavaDStream<String> stream = JavaTestUtils.attachTestInputStream(ssc, inputData, 1);
    JavaPairDStream<String, Integer> pairStream = stream.map(
        new PairFunction<String, String, Integer>() {
          @Override
          public Tuple2<String, Integer> call(String in) throws Exception {
            return new Tuple2<String, Integer>(in, in.length());
          }
        });

    JavaPairDStream<String, Integer> filtered = pairStream.filter(
        new Function<Tuple2<String, Integer>, Boolean>() {
      @Override
      public Boolean call(Tuple2<String, Integer> in) throws Exception {
        return in._1().contains("a");
      }
    });
    JavaTestUtils.attachTestOutputStream(filtered);
    List<List<Tuple2<String, Integer>>> result = JavaTestUtils.runStreams(ssc, 2, 2);

    Assert.assertEquals(expected, result);
  }

  List<List<Tuple2<String, String>>> stringStringKVStream = Arrays.asList(
      Arrays.asList(new Tuple2<String, String>("california", "dodgers"),
          new Tuple2<String, String>("california", "giants"),
          new Tuple2<String, String>("new york", "yankees"),
          new Tuple2<String, String>("new york", "mets")),
      Arrays.asList(new Tuple2<String, String>("california", "sharks"),
          new Tuple2<String, String>("california", "ducks"),
          new Tuple2<String, String>("new york", "rangers"),
          new Tuple2<String, String>("new york", "islanders")));

  List<List<Tuple2<String, Integer>>> stringIntKVStream = Arrays.asList(
      Arrays.asList(
          new Tuple2<String, Integer>("california", 1),
          new Tuple2<String, Integer>("california", 3),
          new Tuple2<String, Integer>("new york", 4),
          new Tuple2<String, Integer>("new york", 1)),
      Arrays.asList(
          new Tuple2<String, Integer>("california", 5),
          new Tuple2<String, Integer>("california", 5),
          new Tuple2<String, Integer>("new york", 3),
          new Tuple2<String, Integer>("new york", 1)));

  @Test
  public void testPairMap() { // Maps pair -> pair of different type
    List<List<Tuple2<String, Integer>>> inputData = stringIntKVStream;

    List<List<Tuple2<Integer, String>>> expected = Arrays.asList(
        Arrays.asList(
                new Tuple2<Integer, String>(1, "california"),
                new Tuple2<Integer, String>(3, "california"),
                new Tuple2<Integer, String>(4, "new york"),
                new Tuple2<Integer, String>(1, "new york")),
        Arrays.asList(
                new Tuple2<Integer, String>(5, "california"),
                new Tuple2<Integer, String>(5, "california"),
                new Tuple2<Integer, String>(3, "new york"),
                new Tuple2<Integer, String>(1, "new york")));

    JavaDStream<Tuple2<String, Integer>> stream = JavaTestUtils.attachTestInputStream(ssc, inputData, 1);
    JavaPairDStream<String, Integer> pairStream = JavaPairDStream.fromJavaDStream(stream);
    JavaPairDStream<Integer, String> reversed = pairStream.map(
        new PairFunction<Tuple2<String, Integer>, Integer, String>() {
          @Override
          public Tuple2<Integer, String> call(Tuple2<String, Integer> in) throws Exception {
            return in.swap();
          }
    });

    JavaTestUtils.attachTestOutputStream(reversed);
    List<List<Tuple2<Integer, String>>> result = JavaTestUtils.runStreams(ssc, 2, 2);

    Assert.assertEquals(expected, result);
  }

  @Test
  public void testPairMapPartitions() { // Maps pair -> pair of different type
    List<List<Tuple2<String, Integer>>> inputData = stringIntKVStream;

    List<List<Tuple2<Integer, String>>> expected = Arrays.asList(
        Arrays.asList(
            new Tuple2<Integer, String>(1, "california"),
            new Tuple2<Integer, String>(3, "california"),
            new Tuple2<Integer, String>(4, "new york"),
            new Tuple2<Integer, String>(1, "new york")),
        Arrays.asList(
            new Tuple2<Integer, String>(5, "california"),
            new Tuple2<Integer, String>(5, "california"),
            new Tuple2<Integer, String>(3, "new york"),
            new Tuple2<Integer, String>(1, "new york")));

    JavaDStream<Tuple2<String, Integer>> stream = JavaTestUtils.attachTestInputStream(ssc, inputData, 1);
    JavaPairDStream<String, Integer> pairStream = JavaPairDStream.fromJavaDStream(stream);
    JavaPairDStream<Integer, String> reversed = pairStream.mapPartitions(
        new PairFlatMapFunction<Iterator<Tuple2<String, Integer>>, Integer, String>() {
          @Override
          public Iterable<Tuple2<Integer, String>> call(Iterator<Tuple2<String, Integer>> in) throws Exception {
            LinkedList<Tuple2<Integer, String>> out = new LinkedList<Tuple2<Integer, String>>();
            while (in.hasNext()) {
              Tuple2<String, Integer> next = in.next();
              out.add(next.swap());
            }
            return out;
          }
        });

    JavaTestUtils.attachTestOutputStream(reversed);
    List<List<Tuple2<Integer, String>>> result = JavaTestUtils.runStreams(ssc, 2, 2);

    Assert.assertEquals(expected, result);
  }

  @Test
  public void testPairMap2() { // Maps pair -> single
    List<List<Tuple2<String, Integer>>> inputData = stringIntKVStream;

    List<List<Integer>> expected = Arrays.asList(
            Arrays.asList(1, 3, 4, 1),
            Arrays.asList(5, 5, 3, 1));

    JavaDStream<Tuple2<String, Integer>> stream = JavaTestUtils.attachTestInputStream(ssc, inputData, 1);
    JavaPairDStream<String, Integer> pairStream = JavaPairDStream.fromJavaDStream(stream);
    JavaDStream<Integer> reversed = pairStream.map(
            new Function<Tuple2<String, Integer>, Integer>() {
              @Override
              public Integer call(Tuple2<String, Integer> in) throws Exception {
                return in._2();
              }
            });

    JavaTestUtils.attachTestOutputStream(reversed);
    List<List<Tuple2<Integer, String>>> result = JavaTestUtils.runStreams(ssc, 2, 2);

    Assert.assertEquals(expected, result);
  }

  @Test
  public void testPairToPairFlatMapWithChangingTypes() { // Maps pair -> pair
    List<List<Tuple2<String, Integer>>> inputData = Arrays.asList(
        Arrays.asList(
            new Tuple2<String, Integer>("hi", 1),
            new Tuple2<String, Integer>("ho", 2)),
        Arrays.asList(
            new Tuple2<String, Integer>("hi", 1),
            new Tuple2<String, Integer>("ho", 2)));

    List<List<Tuple2<Integer, String>>> expected = Arrays.asList(
        Arrays.asList(
            new Tuple2<Integer, String>(1, "h"),
            new Tuple2<Integer, String>(1, "i"),
            new Tuple2<Integer, String>(2, "h"),
            new Tuple2<Integer, String>(2, "o")),
        Arrays.asList(
            new Tuple2<Integer, String>(1, "h"),
            new Tuple2<Integer, String>(1, "i"),
            new Tuple2<Integer, String>(2, "h"),
            new Tuple2<Integer, String>(2, "o")));

    JavaDStream<Tuple2<String, Integer>> stream =
        JavaTestUtils.attachTestInputStream(ssc, inputData, 1);
    JavaPairDStream<String, Integer> pairStream = JavaPairDStream.fromJavaDStream(stream);
    JavaPairDStream<Integer, String> flatMapped = pairStream.flatMap(
        new PairFlatMapFunction<Tuple2<String, Integer>, Integer, String>() {
          @Override
          public Iterable<Tuple2<Integer, String>> call(Tuple2<String, Integer> in) throws Exception {
            List<Tuple2<Integer, String>> out = new LinkedList<Tuple2<Integer, String>>();
            for (Character s : in._1().toCharArray()) {
              out.add(new Tuple2<Integer, String>(in._2(), s.toString()));
            }
            return out;
          }
        });
    JavaTestUtils.attachTestOutputStream(flatMapped);
    List<List<Tuple2<String, Integer>>> result = JavaTestUtils.runStreams(ssc, 2, 2);

    Assert.assertEquals(expected, result);
  }

  @Test
  public void testPairGroupByKey() {
    List<List<Tuple2<String, String>>> inputData = stringStringKVStream;

    List<List<Tuple2<String, List<String>>>> expected = Arrays.asList(
        Arrays.asList(
            new Tuple2<String, List<String>>("california", Arrays.asList("dodgers", "giants")),
            new Tuple2<String, List<String>>("new york", Arrays.asList("yankees", "mets"))),
        Arrays.asList(
            new Tuple2<String, List<String>>("california", Arrays.asList("sharks", "ducks")),
            new Tuple2<String, List<String>>("new york", Arrays.asList("rangers", "islanders"))));

    JavaDStream<Tuple2<String, String>> stream = JavaTestUtils.attachTestInputStream(ssc, inputData, 1);
    JavaPairDStream<String, String> pairStream = JavaPairDStream.fromJavaDStream(stream);

    JavaPairDStream<String, List<String>> grouped = pairStream.groupByKey();
    JavaTestUtils.attachTestOutputStream(grouped);
    List<List<Tuple2<String, List<String>>>> result = JavaTestUtils.runStreams(ssc, 2, 2);

    Assert.assertEquals(expected, result);
  }

  @Test
  public void testPairReduceByKey() {
    List<List<Tuple2<String, Integer>>> inputData = stringIntKVStream;

    List<List<Tuple2<String, Integer>>> expected = Arrays.asList(
        Arrays.asList(
            new Tuple2<String, Integer>("california", 4),
            new Tuple2<String, Integer>("new york", 5)),
        Arrays.asList(
            new Tuple2<String, Integer>("california", 10),
            new Tuple2<String, Integer>("new york", 4)));

    JavaDStream<Tuple2<String, Integer>> stream = JavaTestUtils.attachTestInputStream(
        ssc, inputData, 1);
    JavaPairDStream<String, Integer> pairStream = JavaPairDStream.fromJavaDStream(stream);

    JavaPairDStream<String, Integer> reduced = pairStream.reduceByKey(new IntegerSum());

    JavaTestUtils.attachTestOutputStream(reduced);
    List<List<Tuple2<String, Integer>>> result = JavaTestUtils.runStreams(ssc, 2, 2);

    Assert.assertEquals(expected, result);
  }

  @Test
  public void testCombineByKey() {
    List<List<Tuple2<String, Integer>>> inputData = stringIntKVStream;

    List<List<Tuple2<String, Integer>>> expected = Arrays.asList(
        Arrays.asList(
            new Tuple2<String, Integer>("california", 4),
            new Tuple2<String, Integer>("new york", 5)),
        Arrays.asList(
            new Tuple2<String, Integer>("california", 10),
            new Tuple2<String, Integer>("new york", 4)));

    JavaDStream<Tuple2<String, Integer>> stream = JavaTestUtils.attachTestInputStream(
        ssc, inputData, 1);
    JavaPairDStream<String, Integer> pairStream = JavaPairDStream.fromJavaDStream(stream);

    JavaPairDStream<String, Integer> combined = pairStream.<Integer>combineByKey(
        new Function<Integer, Integer>() {
        @Override
          public Integer call(Integer i) throws Exception {
            return i;
          }
        }, new IntegerSum(), new IntegerSum(), new HashPartitioner(2));

    JavaTestUtils.attachTestOutputStream(combined);
    List<List<Tuple2<String, Integer>>> result = JavaTestUtils.runStreams(ssc, 2, 2);

    Assert.assertEquals(expected, result);
  }

  @Test
  public void testCountByValue() {
    List<List<String>> inputData = Arrays.asList(
      Arrays.asList("hello", "world"),
      Arrays.asList("hello", "moon"),
      Arrays.asList("hello"));

    List<List<Tuple2<String, Long>>> expected = Arrays.asList(
      Arrays.asList(
              new Tuple2<String, Long>("hello", 1L),
              new Tuple2<String, Long>("world", 1L)),
      Arrays.asList(
              new Tuple2<String, Long>("hello", 1L),
              new Tuple2<String, Long>("moon", 1L)),
      Arrays.asList(
              new Tuple2<String, Long>("hello", 1L)));

    JavaDStream<String> stream = JavaTestUtils.attachTestInputStream(ssc, inputData, 1);
    JavaPairDStream<String, Long> counted = stream.countByValue();
    JavaTestUtils.attachTestOutputStream(counted);
    List<List<Tuple2<String, Long>>> result = JavaTestUtils.runStreams(ssc, 3, 3);

    Assert.assertEquals(expected, result);
  }

  @Test
  public void testGroupByKeyAndWindow() {
    List<List<Tuple2<String, Integer>>> inputData = stringIntKVStream;

    List<List<Tuple2<String, List<Integer>>>> expected = Arrays.asList(
      Arrays.asList(
        new Tuple2<String, List<Integer>>("california", Arrays.asList(1, 3)),
        new Tuple2<String, List<Integer>>("new york", Arrays.asList(1, 4))
      ),
      Arrays.asList(
        new Tuple2<String, List<Integer>>("california", Arrays.asList(1, 3, 5, 5)),
        new Tuple2<String, List<Integer>>("new york", Arrays.asList(1, 1, 3, 4))
      ),
      Arrays.asList(
        new Tuple2<String, List<Integer>>("california", Arrays.asList(5, 5)),
        new Tuple2<String, List<Integer>>("new york", Arrays.asList(1, 3))
      )
    );

    JavaDStream<Tuple2<String, Integer>> stream = JavaTestUtils.attachTestInputStream(ssc, inputData, 1);
    JavaPairDStream<String, Integer> pairStream = JavaPairDStream.fromJavaDStream(stream);

    JavaPairDStream<String, List<Integer>> groupWindowed =
        pairStream.groupByKeyAndWindow(new Duration(2000), new Duration(1000));
    JavaTestUtils.attachTestOutputStream(groupWindowed);
    List<List<Tuple2<String, List<Integer>>>> result = JavaTestUtils.runStreams(ssc, 3, 3);

    assert(result.size() == expected.size());
    for (int i = 0; i < result.size(); i++) {
      assert(convert(result.get(i)).equals(convert(expected.get(i))));
    }
  }

  private HashSet<Tuple2<String, HashSet<Integer>>> convert(List<Tuple2<String, List<Integer>>> listOfTuples) {
    List<Tuple2<String, HashSet<Integer>>> newListOfTuples = new ArrayList<Tuple2<String, HashSet<Integer>>>();
    for (Tuple2<String, List<Integer>> tuple: listOfTuples) {
      newListOfTuples.add(convert(tuple));
    }
    return new HashSet<Tuple2<String, HashSet<Integer>>>(newListOfTuples);
  }

  private Tuple2<String, HashSet<Integer>> convert(Tuple2<String, List<Integer>> tuple) {
    return new Tuple2<String, HashSet<Integer>>(tuple._1(), new HashSet<Integer>(tuple._2()));
  }

  @Test
  public void testReduceByKeyAndWindow() {
    List<List<Tuple2<String, Integer>>> inputData = stringIntKVStream;

    List<List<Tuple2<String, Integer>>> expected = Arrays.asList(
        Arrays.asList(new Tuple2<String, Integer>("california", 4),
            new Tuple2<String, Integer>("new york", 5)),
        Arrays.asList(new Tuple2<String, Integer>("california", 14),
            new Tuple2<String, Integer>("new york", 9)),
        Arrays.asList(new Tuple2<String, Integer>("california", 10),
            new Tuple2<String, Integer>("new york", 4)));

    JavaDStream<Tuple2<String, Integer>> stream = JavaTestUtils.attachTestInputStream(ssc, inputData, 1);
    JavaPairDStream<String, Integer> pairStream = JavaPairDStream.fromJavaDStream(stream);

    JavaPairDStream<String, Integer> reduceWindowed =
        pairStream.reduceByKeyAndWindow(new IntegerSum(), new Duration(2000), new Duration(1000));
    JavaTestUtils.attachTestOutputStream(reduceWindowed);
    List<List<Tuple2<String, Integer>>> result = JavaTestUtils.runStreams(ssc, 3, 3);

    Assert.assertEquals(expected, result);
  }

  @Test
  public void testUpdateStateByKey() {
    List<List<Tuple2<String, Integer>>> inputData = stringIntKVStream;

    List<List<Tuple2<String, Integer>>> expected = Arrays.asList(
        Arrays.asList(new Tuple2<String, Integer>("california", 4),
            new Tuple2<String, Integer>("new york", 5)),
        Arrays.asList(new Tuple2<String, Integer>("california", 14),
            new Tuple2<String, Integer>("new york", 9)),
        Arrays.asList(new Tuple2<String, Integer>("california", 14),
            new Tuple2<String, Integer>("new york", 9)));

    JavaDStream<Tuple2<String, Integer>> stream = JavaTestUtils.attachTestInputStream(ssc, inputData, 1);
    JavaPairDStream<String, Integer> pairStream = JavaPairDStream.fromJavaDStream(stream);

    JavaPairDStream<String, Integer> updated = pairStream.updateStateByKey(
        new Function2<List<Integer>, Optional<Integer>, Optional<Integer>>() {
        @Override
        public Optional<Integer> call(List<Integer> values, Optional<Integer> state) {
          int out = 0;
          if (state.isPresent()) {
            out = out + state.get();
          }
          for (Integer v: values) {
            out = out + v;
          }
          return Optional.of(out);
        }
        });
    JavaTestUtils.attachTestOutputStream(updated);
    List<List<Tuple2<String, Integer>>> result = JavaTestUtils.runStreams(ssc, 3, 3);

    Assert.assertEquals(expected, result);
  }

  @Test
  public void testReduceByKeyAndWindowWithInverse() {
    List<List<Tuple2<String, Integer>>> inputData = stringIntKVStream;

    List<List<Tuple2<String, Integer>>> expected = Arrays.asList(
        Arrays.asList(new Tuple2<String, Integer>("california", 4),
            new Tuple2<String, Integer>("new york", 5)),
        Arrays.asList(new Tuple2<String, Integer>("california", 14),
            new Tuple2<String, Integer>("new york", 9)),
        Arrays.asList(new Tuple2<String, Integer>("california", 10),
            new Tuple2<String, Integer>("new york", 4)));

    JavaDStream<Tuple2<String, Integer>> stream = JavaTestUtils.attachTestInputStream(ssc, inputData, 1);
    JavaPairDStream<String, Integer> pairStream = JavaPairDStream.fromJavaDStream(stream);

    JavaPairDStream<String, Integer> reduceWindowed =
        pairStream.reduceByKeyAndWindow(new IntegerSum(), new IntegerDifference(), new Duration(2000), new Duration(1000));
    JavaTestUtils.attachTestOutputStream(reduceWindowed);
    List<List<Tuple2<String, Integer>>> result = JavaTestUtils.runStreams(ssc, 3, 3);

    Assert.assertEquals(expected, result);
  }

  @Test
  public void testCountByValueAndWindow() {
    List<List<String>> inputData = Arrays.asList(
        Arrays.asList("hello", "world"),
        Arrays.asList("hello", "moon"),
        Arrays.asList("hello"));

    List<List<Tuple2<String, Long>>> expected = Arrays.asList(
        Arrays.asList(
            new Tuple2<String, Long>("hello", 1L),
            new Tuple2<String, Long>("world", 1L)),
        Arrays.asList(
            new Tuple2<String, Long>("hello", 2L),
            new Tuple2<String, Long>("world", 1L),
            new Tuple2<String, Long>("moon", 1L)),
        Arrays.asList(
            new Tuple2<String, Long>("hello", 2L),
            new Tuple2<String, Long>("moon", 1L)));

    JavaDStream<String> stream = JavaTestUtils.attachTestInputStream(
        ssc, inputData, 1);
    JavaPairDStream<String, Long> counted =
      stream.countByValueAndWindow(new Duration(2000), new Duration(1000));
    JavaTestUtils.attachTestOutputStream(counted);
    List<List<Tuple2<String, Long>>> result = JavaTestUtils.runStreams(ssc, 3, 3);

    Assert.assertEquals(expected, result);
  }

  @Test
  public void testPairTransform() {
    List<List<Tuple2<Integer, Integer>>> inputData = Arrays.asList(
        Arrays.asList(
            new Tuple2<Integer, Integer>(3, 5),
            new Tuple2<Integer, Integer>(1, 5),
            new Tuple2<Integer, Integer>(4, 5),
            new Tuple2<Integer, Integer>(2, 5)),
        Arrays.asList(
            new Tuple2<Integer, Integer>(2, 5),
            new Tuple2<Integer, Integer>(3, 5),
            new Tuple2<Integer, Integer>(4, 5),
            new Tuple2<Integer, Integer>(1, 5)));

    List<List<Tuple2<Integer, Integer>>> expected = Arrays.asList(
        Arrays.asList(
            new Tuple2<Integer, Integer>(1, 5),
            new Tuple2<Integer, Integer>(2, 5),
            new Tuple2<Integer, Integer>(3, 5),
            new Tuple2<Integer, Integer>(4, 5)),
        Arrays.asList(
            new Tuple2<Integer, Integer>(1, 5),
            new Tuple2<Integer, Integer>(2, 5),
            new Tuple2<Integer, Integer>(3, 5),
            new Tuple2<Integer, Integer>(4, 5)));

    JavaDStream<Tuple2<Integer, Integer>> stream = JavaTestUtils.attachTestInputStream(
        ssc, inputData, 1);
    JavaPairDStream<Integer, Integer> pairStream = JavaPairDStream.fromJavaDStream(stream);

    JavaPairDStream<Integer, Integer> sorted = pairStream.transform(
        new Function<JavaPairRDD<Integer, Integer>, JavaPairRDD<Integer, Integer>>() {
          @Override
          public JavaPairRDD<Integer, Integer> call(JavaPairRDD<Integer, Integer> in) throws Exception {
            return in.sortByKey();
          }
        });

    JavaTestUtils.attachTestOutputStream(sorted);
    List<List<Tuple2<String, String>>> result = JavaTestUtils.runStreams(ssc, 2, 2);

    Assert.assertEquals(expected, result);
  }

  @Test
  public void testPairToNormalRDDTransform() {
    List<List<Tuple2<Integer, Integer>>> inputData = Arrays.asList(
        Arrays.asList(
            new Tuple2<Integer, Integer>(3, 5),
            new Tuple2<Integer, Integer>(1, 5),
            new Tuple2<Integer, Integer>(4, 5),
            new Tuple2<Integer, Integer>(2, 5)),
        Arrays.asList(
            new Tuple2<Integer, Integer>(2, 5),
            new Tuple2<Integer, Integer>(3, 5),
            new Tuple2<Integer, Integer>(4, 5),
            new Tuple2<Integer, Integer>(1, 5)));

    List<List<Integer>> expected = Arrays.asList(
        Arrays.asList(3,1,4,2),
        Arrays.asList(2,3,4,1));

    JavaDStream<Tuple2<Integer, Integer>> stream = JavaTestUtils.attachTestInputStream(
        ssc, inputData, 1);
    JavaPairDStream<Integer, Integer> pairStream = JavaPairDStream.fromJavaDStream(stream);

    JavaDStream<Integer> firstParts = pairStream.transform(
        new Function<JavaPairRDD<Integer, Integer>, JavaRDD<Integer>>() {
          @Override
          public JavaRDD<Integer> call(JavaPairRDD<Integer, Integer> in) throws Exception {
            return in.map(new Function<Tuple2<Integer, Integer>, Integer>() {
              @Override
              public Integer call(Tuple2<Integer, Integer> in) {
                return in._1();
              }
            });
          }
        });

    JavaTestUtils.attachTestOutputStream(firstParts);
    List<List<Integer>> result = JavaTestUtils.runStreams(ssc, 2, 2);

    Assert.assertEquals(expected, result);
  }

  public void testMapValues() {
    List<List<Tuple2<String, String>>> inputData = stringStringKVStream;

    List<List<Tuple2<String, String>>> expected = Arrays.asList(
        Arrays.asList(new Tuple2<String, String>("california", "DODGERS"),
            new Tuple2<String, String>("california", "GIANTS"),
            new Tuple2<String, String>("new york", "YANKEES"),
            new Tuple2<String, String>("new york", "METS")),
        Arrays.asList(new Tuple2<String, String>("california", "SHARKS"),
            new Tuple2<String, String>("california", "DUCKS"),
            new Tuple2<String, String>("new york", "RANGERS"),
            new Tuple2<String, String>("new york", "ISLANDERS")));

    JavaDStream<Tuple2<String, String>> stream = JavaTestUtils.attachTestInputStream(
        ssc, inputData, 1);
    JavaPairDStream<String, String> pairStream = JavaPairDStream.fromJavaDStream(stream);

    JavaPairDStream<String, String> mapped = pairStream.mapValues(new Function<String, String>() {
      @Override
      public String call(String s) throws Exception {
        return s.toUpperCase();
      }
    });

    JavaTestUtils.attachTestOutputStream(mapped);
    List<List<Tuple2<String, String>>> result = JavaTestUtils.runStreams(ssc, 2, 2);

    Assert.assertEquals(expected, result);
  }

  @Test
  public void testFlatMapValues() {
    List<List<Tuple2<String, String>>> inputData = stringStringKVStream;

    List<List<Tuple2<String, String>>> expected = Arrays.asList(
        Arrays.asList(new Tuple2<String, String>("california", "dodgers1"),
            new Tuple2<String, String>("california", "dodgers2"),
            new Tuple2<String, String>("california", "giants1"),
            new Tuple2<String, String>("california", "giants2"),
            new Tuple2<String, String>("new york", "yankees1"),
            new Tuple2<String, String>("new york", "yankees2"),
            new Tuple2<String, String>("new york", "mets1"),
            new Tuple2<String, String>("new york", "mets2")),
        Arrays.asList(new Tuple2<String, String>("california", "sharks1"),
            new Tuple2<String, String>("california", "sharks2"),
            new Tuple2<String, String>("california", "ducks1"),
            new Tuple2<String, String>("california", "ducks2"),
            new Tuple2<String, String>("new york", "rangers1"),
            new Tuple2<String, String>("new york", "rangers2"),
            new Tuple2<String, String>("new york", "islanders1"),
            new Tuple2<String, String>("new york", "islanders2")));

    JavaDStream<Tuple2<String, String>> stream = JavaTestUtils.attachTestInputStream(
        ssc, inputData, 1);
    JavaPairDStream<String, String> pairStream = JavaPairDStream.fromJavaDStream(stream);


    JavaPairDStream<String, String> flatMapped = pairStream.flatMapValues(
        new Function<String, Iterable<String>>() {
          @Override
          public Iterable<String> call(String in) {
            List<String> out = new ArrayList<String>();
            out.add(in + "1");
            out.add(in + "2");
            return out;
          }
        });

    JavaTestUtils.attachTestOutputStream(flatMapped);
    List<List<Tuple2<String, String>>> result = JavaTestUtils.runStreams(ssc, 2, 2);

    Assert.assertEquals(expected, result);
  }

  @Test
  public void testCoGroup() {
    List<List<Tuple2<String, String>>> stringStringKVStream1 = Arrays.asList(
        Arrays.asList(new Tuple2<String, String>("california", "dodgers"),
            new Tuple2<String, String>("new york", "yankees")),
        Arrays.asList(new Tuple2<String, String>("california", "sharks"),
            new Tuple2<String, String>("new york", "rangers")));

    List<List<Tuple2<String, String>>> stringStringKVStream2 = Arrays.asList(
        Arrays.asList(new Tuple2<String, String>("california", "giants"),
            new Tuple2<String, String>("new york", "mets")),
        Arrays.asList(new Tuple2<String, String>("california", "ducks"),
            new Tuple2<String, String>("new york", "islanders")));


    List<List<Tuple2<String, Tuple2<List<String>, List<String>>>>> expected = Arrays.asList(
        Arrays.asList(
            new Tuple2<String, Tuple2<List<String>, List<String>>>("california",
                new Tuple2<List<String>, List<String>>(Arrays.asList("dodgers"), Arrays.asList("giants"))),
            new Tuple2<String, Tuple2<List<String>, List<String>>>("new york",
                new Tuple2<List<String>, List<String>>(Arrays.asList("yankees"), Arrays.asList("mets")))),
        Arrays.asList(
            new Tuple2<String, Tuple2<List<String>, List<String>>>("california",
                new Tuple2<List<String>, List<String>>(Arrays.asList("sharks"), Arrays.asList("ducks"))),
            new Tuple2<String, Tuple2<List<String>, List<String>>>("new york",
                new Tuple2<List<String>, List<String>>(Arrays.asList("rangers"), Arrays.asList("islanders")))));


    JavaDStream<Tuple2<String, String>> stream1 = JavaTestUtils.attachTestInputStream(
        ssc, stringStringKVStream1, 1);
    JavaPairDStream<String, String> pairStream1 = JavaPairDStream.fromJavaDStream(stream1);

    JavaDStream<Tuple2<String, String>> stream2 = JavaTestUtils.attachTestInputStream(
        ssc, stringStringKVStream2, 1);
    JavaPairDStream<String, String> pairStream2 = JavaPairDStream.fromJavaDStream(stream2);

    JavaPairDStream<String, Tuple2<List<String>, List<String>>> grouped = pairStream1.cogroup(pairStream2);
    JavaTestUtils.attachTestOutputStream(grouped);
    List<List<Tuple2<String, Tuple2<List<String>, List<String>>>>> result = JavaTestUtils.runStreams(ssc, 2, 2);

    Assert.assertEquals(expected, result);
  }

  @Test
  public void testJoin() {
    List<List<Tuple2<String, String>>> stringStringKVStream1 = Arrays.asList(
        Arrays.asList(new Tuple2<String, String>("california", "dodgers"),
            new Tuple2<String, String>("new york", "yankees")),
        Arrays.asList(new Tuple2<String, String>("california", "sharks"),
            new Tuple2<String, String>("new york", "rangers")));

    List<List<Tuple2<String, String>>> stringStringKVStream2 = Arrays.asList(
        Arrays.asList(new Tuple2<String, String>("california", "giants"),
            new Tuple2<String, String>("new york", "mets")),
        Arrays.asList(new Tuple2<String, String>("california", "ducks"),
            new Tuple2<String, String>("new york", "islanders")));


    List<List<Tuple2<String, Tuple2<String, String>>>> expected = Arrays.asList(
        Arrays.asList(
            new Tuple2<String, Tuple2<String, String>>("california",
                new Tuple2<String, String>("dodgers", "giants")),
            new Tuple2<String, Tuple2<String, String>>("new york",
                new Tuple2<String, String>("yankees", "mets"))),
        Arrays.asList(
            new Tuple2<String, Tuple2<String, String>>("california",
                new Tuple2<String, String>("sharks", "ducks")),
            new Tuple2<String, Tuple2<String, String>>("new york",
                new Tuple2<String, String>("rangers", "islanders"))));


    JavaDStream<Tuple2<String, String>> stream1 = JavaTestUtils.attachTestInputStream(
        ssc, stringStringKVStream1, 1);
    JavaPairDStream<String, String> pairStream1 = JavaPairDStream.fromJavaDStream(stream1);

    JavaDStream<Tuple2<String, String>> stream2 = JavaTestUtils.attachTestInputStream(
        ssc, stringStringKVStream2, 1);
    JavaPairDStream<String, String> pairStream2 = JavaPairDStream.fromJavaDStream(stream2);

    JavaPairDStream<String, Tuple2<String, String>> joined = pairStream1.join(pairStream2);
    JavaTestUtils.attachTestOutputStream(joined);
    List<List<Tuple2<String, Tuple2<String, String>>>> result = JavaTestUtils.runStreams(ssc, 2, 2);

    Assert.assertEquals(expected, result);
  }

  @Test
  public void testLeftOuterJoin() {
    List<List<Tuple2<String, String>>> stringStringKVStream1 = Arrays.asList(
        Arrays.asList(new Tuple2<String, String>("california", "dodgers"),
            new Tuple2<String, String>("new york", "yankees")),
        Arrays.asList(new Tuple2<String, String>("california", "sharks") ));

    List<List<Tuple2<String, String>>> stringStringKVStream2 = Arrays.asList(
        Arrays.asList(new Tuple2<String, String>("california", "giants") ),
        Arrays.asList(new Tuple2<String, String>("new york", "islanders") )

    );

    List<List<Long>> expected = Arrays.asList(Arrays.asList(2L), Arrays.asList(1L));

    JavaDStream<Tuple2<String, String>> stream1 = JavaTestUtils.attachTestInputStream(
        ssc, stringStringKVStream1, 1);
    JavaPairDStream<String, String> pairStream1 = JavaPairDStream.fromJavaDStream(stream1);

    JavaDStream<Tuple2<String, String>> stream2 = JavaTestUtils.attachTestInputStream(
        ssc, stringStringKVStream2, 1);
    JavaPairDStream<String, String> pairStream2 = JavaPairDStream.fromJavaDStream(stream2);

    JavaPairDStream<String, Tuple2<String, Optional<String>>> joined = pairStream1.leftOuterJoin(pairStream2);
    JavaDStream<Long> counted = joined.count();
    JavaTestUtils.attachTestOutputStream(counted);
    List<List<Long>> result = JavaTestUtils.runStreams(ssc, 2, 2);

    Assert.assertEquals(expected, result);
  }

  @Test
  public void testCheckpointMasterRecovery() throws InterruptedException {
    List<List<String>> inputData = Arrays.asList(
        Arrays.asList("this", "is"),
        Arrays.asList("a", "test"),
        Arrays.asList("counting", "letters"));

    List<List<Integer>> expectedInitial = Arrays.asList(
        Arrays.asList(4,2));
    List<List<Integer>> expectedFinal = Arrays.asList(
        Arrays.asList(1,4),
        Arrays.asList(8,7));

    File tempDir = Files.createTempDir();
    ssc.checkpoint(tempDir.getAbsolutePath());

    JavaDStream<String> stream = JavaCheckpointTestUtils.attachTestInputStream(ssc, inputData, 1);
    JavaDStream<Integer> letterCount = stream.map(new Function<String, Integer>() {
      @Override
      public Integer call(String s) throws Exception {
        return s.length();
      }
    });
    JavaCheckpointTestUtils.attachTestOutputStream(letterCount);
    List<List<Integer>> initialResult = JavaTestUtils.runStreams(ssc, 1, 1);

    assertOrderInvariantEquals(expectedInitial, initialResult);
    Thread.sleep(1000);
    ssc.stop();

    ssc = new JavaStreamingContext(tempDir.getAbsolutePath());
    // Tweak to take into consideration that the last batch before failure
    // will be re-processed after recovery
    List<List<Integer>> finalResult = JavaCheckpointTestUtils.runStreams(ssc, 2, 3);
    assertOrderInvariantEquals(expectedFinal, finalResult.subList(1, 3));
  }


  /** TEST DISABLED: Pending a discussion about checkpoint() semantics with TD
  @Test
  public void testCheckpointofIndividualStream() throws InterruptedException {
    List<List<String>> inputData = Arrays.asList(
        Arrays.asList("this", "is"),
        Arrays.asList("a", "test"),
        Arrays.asList("counting", "letters"));

    List<List<Integer>> expected = Arrays.asList(
        Arrays.asList(4,2),
        Arrays.asList(1,4),
        Arrays.asList(8,7));

    JavaDStream stream = JavaCheckpointTestUtils.attachTestInputStream(ssc, inputData, 1);
    JavaDStream letterCount = stream.map(new Function<String, Integer>() {
      @Override
      public Integer call(String s) throws Exception {
        return s.length();
      }
    });
    JavaCheckpointTestUtils.attachTestOutputStream(letterCount);

    letterCount.checkpoint(new Duration(1000));

    List<List<Integer>> result1 = JavaCheckpointTestUtils.runStreams(ssc, 3, 3);
    assertOrderInvariantEquals(expected, result1);
  }
  */

  // Input stream tests. These mostly just test that we can instantiate a given InputStream with
  // Java arguments and assign it to a JavaDStream without producing type errors. Testing of the
  // InputStream functionality is deferred to the existing Scala tests.
  @Test
  public void testSocketTextStream() {
    JavaDStream<String> test = ssc.socketTextStream("localhost", 12345);
  }

  @Test
  public void testSocketString() {
    class Converter extends Function<InputStream, Iterable<String>> {
      public Iterable<String> call(InputStream in) {
        BufferedReader reader = new BufferedReader(new InputStreamReader(in));
        List<String> out = new ArrayList<String>();
        try {
          while (true) {
            String line = reader.readLine();
            if (line == null) { break; }
            out.add(line);
          }
        } catch (IOException e) { }
        return out;
      }
    }

    JavaDStream<String> test = ssc.socketStream(
      "localhost",
      12345,
      new Converter(),
      StorageLevel.MEMORY_ONLY());
  }

  @Test
  public void testTextFileStream() {
    JavaDStream<String> test = ssc.textFileStream("/tmp/foo");
  }

  @Test
  public void testRawSocketStream() {
    JavaDStream<String> test = ssc.rawSocketStream("localhost", 12345);
  }
}<|MERGE_RESOLUTION|>--- conflicted
+++ resolved
@@ -19,13 +19,7 @@
 
 import scala.Tuple2;
 
-<<<<<<< HEAD
-=======
-import org.apache.hadoop.mapreduce.lib.input.SequenceFileInputFormat;
-import org.apache.spark.SparkConf;
-import org.apache.spark.streaming.api.java.JavaDStreamLike;
 import org.junit.After;
->>>>>>> a2e7e049
 import org.junit.Assert;
 import org.junit.Test;
 import java.io.*;
@@ -35,6 +29,7 @@
 import com.google.common.collect.Lists;
 import com.google.common.io.Files;
 
+import org.apache.spark.SparkConf;
 import org.apache.spark.HashPartitioner;
 import org.apache.spark.api.java.JavaPairRDD;
 import org.apache.spark.api.java.JavaRDD;
@@ -48,32 +43,7 @@
 // The test suite itself is Serializable so that anonymous Function implementations can be
 // serialized, as an alternative to converting these anonymous classes to static inner classes;
 // see http://stackoverflow.com/questions/758570/.
-<<<<<<< HEAD
 public class JavaAPISuite extends LocalJavaStreamingContext implements Serializable {
-=======
-public class JavaAPISuite implements Serializable {
-  private transient JavaStreamingContext ssc;
-
-  @Before
-  public void setUp() {
-    SparkConf conf = new SparkConf()
-        .setMaster("local[2]")
-        .setAppName("test")
-        .set("spark.streaming.clock", "org.apache.spark.streaming.util.ManualClock");
-    ssc = new JavaStreamingContext(conf, new Duration(1000));
-    ssc.checkpoint("checkpoint");
-  }
-
-  @After
-  public void tearDown() {
-    ssc.stop();
-    ssc = null;
-
-    // To avoid Akka rebinding to the same port, since it doesn't unbind immediately on shutdown
-    System.clearProperty("spark.driver.port");
-  }
-
->>>>>>> a2e7e049
   @Test
   public void testCount() {
     List<List<Integer>> inputData = Arrays.asList(
